/*
  Stockfish, a UCI chess playing engine derived from Glaurung 2.1
  Copyright (C) 2004-2024 The Stockfish developers (see AUTHORS file)

  Stockfish is free software: you can redistribute it and/or modify
  it under the terms of the GNU General Public License as published by
  the Free Software Foundation, either version 3 of the License, or
  (at your option) any later version.

  Stockfish is distributed in the hope that it will be useful,
  but WITHOUT ANY WARRANTY; without even the implied warranty of
  MERCHANTABILITY or FITNESS FOR A PARTICULAR PURPOSE.  See the
  GNU General Public License for more details.

  You should have received a copy of the GNU General Public License
  along with this program.  If not, see <http://www.gnu.org/licenses/>.
*/

#ifndef THREAD_H_INCLUDED
#define THREAD_H_INCLUDED

#include <atomic>
#include <condition_variable>
#include <cstddef>
#include <cstdint>
#include <memory>
#include <mutex>
#include <vector>

#include "position.h"
#include "search.h"
#include "thread_win32_osx.h"

namespace Stockfish {

class OptionsMap;
using Value = int;

// Abstraction of a thread. It contains a pointer to the worker and a native thread.
// After construction, the native thread is started with idle_loop()
// waiting for a signal to start searching.
// When the signal is received, the thread starts searching and when
// the search is finished, it goes back to idle_loop() waiting for a new signal.
class Thread {
<<<<<<< HEAD

#ifndef SINGLE_THREAD
  std::mutex mutex;
  std::condition_variable cv;
#endif
  size_t idx;
  bool exit = false, searching = true; // Set before starting std::thread
#ifndef SINGLE_THREAD
  NativeThread stdThread;
#endif

public:
  explicit Thread(size_t);
  virtual ~Thread();
  virtual void search();
  void clear();
  void idle_loop();
  void start_searching();
  void wait_for_search_finished();
  size_t id() const { return idx; }

  size_t pvIdx, pvLast;
  RunningAverage complexityAverage;
  std::atomic<uint64_t> nodes, tbHits, bestMoveChanges;
  int selDepth, nmpMinPly;
  Color nmpColor;
  Value bestValue, optimism[COLOR_NB];

  Position rootPos;
  StateInfo rootState;
  Search::RootMoves rootMoves;
  Depth rootDepth, completedDepth;
  Value rootDelta;
  CounterMoveHistory counterMoves;
  ButterflyHistory mainHistory;
  CapturePieceToHistory captureHistory;
  ContinuationHistory continuationHistory[2][2];
=======
   public:
    Thread(Search::SharedState&, std::unique_ptr<Search::ISearchManager>, size_t);
    virtual ~Thread();

    void   idle_loop();
    void   start_searching();
    void   wait_for_search_finished();
    size_t id() const { return idx; }

    std::unique_ptr<Search::Worker> worker;

   private:
    std::mutex              mutex;
    std::condition_variable cv;
    size_t                  idx, nthreads;
    bool                    exit = false, searching = true;  // Set before starting std::thread
    NativeThread            stdThread;
>>>>>>> c7feeb8d
};


// ThreadPool struct handles all the threads-related stuff like init, starting,
// parking and, most importantly, launching a thread. All the access to threads
// is done through this class.
class ThreadPool {

   public:
    ~ThreadPool() {
        // destroy any existing thread(s)
        if (threads.size() > 0)
        {
            main_thread()->wait_for_search_finished();

            while (threads.size() > 0)
                delete threads.back(), threads.pop_back();
        }
    }

    void start_thinking(Position&, StateListPtr&, Search::LimitsType, bool = false);
    void clear();
    void set(Search::SharedState);

    Search::SearchManager* main_manager() const {
        return static_cast<Search::SearchManager*>(main_thread()->worker.get()->manager.get());
    };
    Thread*  main_thread() const { return threads.front(); }
    uint64_t nodes_searched() const { return accumulate(&Search::Worker::nodes); }
    Thread*  get_best_thread() const;
    void     start_searching();
    void     wait_for_search_finished() const;

    std::atomic_bool stop, abortedSearch, increaseDepth;

    auto cbegin() const noexcept { return threads.cbegin(); }
    auto begin() noexcept { return threads.begin(); }
    auto end() noexcept { return threads.end(); }
    auto cend() const noexcept { return threads.cend(); }
    auto size() const noexcept { return threads.size(); }
    auto empty() const noexcept { return threads.empty(); }

   private:
    StateListPtr         setupStates;
    std::vector<Thread*> threads;

    uint64_t accumulate(std::atomic<uint64_t> Search::Worker::*member) const {

        uint64_t sum = 0;
        for (Thread* th : threads)
            sum += (th->worker.get()->*member).load(std::memory_order_relaxed);
        return sum;
    }
};

}  // namespace Stockfish

#endif  // #ifndef THREAD_H_INCLUDED<|MERGE_RESOLUTION|>--- conflicted
+++ resolved
@@ -1,159 +1,123 @@
-/*
-  Stockfish, a UCI chess playing engine derived from Glaurung 2.1
-  Copyright (C) 2004-2024 The Stockfish developers (see AUTHORS file)
-
-  Stockfish is free software: you can redistribute it and/or modify
-  it under the terms of the GNU General Public License as published by
-  the Free Software Foundation, either version 3 of the License, or
-  (at your option) any later version.
-
-  Stockfish is distributed in the hope that it will be useful,
-  but WITHOUT ANY WARRANTY; without even the implied warranty of
-  MERCHANTABILITY or FITNESS FOR A PARTICULAR PURPOSE.  See the
-  GNU General Public License for more details.
-
-  You should have received a copy of the GNU General Public License
-  along with this program.  If not, see <http://www.gnu.org/licenses/>.
-*/
-
-#ifndef THREAD_H_INCLUDED
-#define THREAD_H_INCLUDED
-
-#include <atomic>
-#include <condition_variable>
-#include <cstddef>
-#include <cstdint>
-#include <memory>
-#include <mutex>
-#include <vector>
-
-#include "position.h"
-#include "search.h"
-#include "thread_win32_osx.h"
-
-namespace Stockfish {
-
-class OptionsMap;
-using Value = int;
-
-// Abstraction of a thread. It contains a pointer to the worker and a native thread.
-// After construction, the native thread is started with idle_loop()
-// waiting for a signal to start searching.
-// When the signal is received, the thread starts searching and when
-// the search is finished, it goes back to idle_loop() waiting for a new signal.
-class Thread {
-<<<<<<< HEAD
-
-#ifndef SINGLE_THREAD
-  std::mutex mutex;
-  std::condition_variable cv;
-#endif
-  size_t idx;
-  bool exit = false, searching = true; // Set before starting std::thread
-#ifndef SINGLE_THREAD
-  NativeThread stdThread;
-#endif
-
-public:
-  explicit Thread(size_t);
-  virtual ~Thread();
-  virtual void search();
-  void clear();
-  void idle_loop();
-  void start_searching();
-  void wait_for_search_finished();
-  size_t id() const { return idx; }
-
-  size_t pvIdx, pvLast;
-  RunningAverage complexityAverage;
-  std::atomic<uint64_t> nodes, tbHits, bestMoveChanges;
-  int selDepth, nmpMinPly;
-  Color nmpColor;
-  Value bestValue, optimism[COLOR_NB];
-
-  Position rootPos;
-  StateInfo rootState;
-  Search::RootMoves rootMoves;
-  Depth rootDepth, completedDepth;
-  Value rootDelta;
-  CounterMoveHistory counterMoves;
-  ButterflyHistory mainHistory;
-  CapturePieceToHistory captureHistory;
-  ContinuationHistory continuationHistory[2][2];
-=======
-   public:
-    Thread(Search::SharedState&, std::unique_ptr<Search::ISearchManager>, size_t);
-    virtual ~Thread();
-
-    void   idle_loop();
-    void   start_searching();
-    void   wait_for_search_finished();
-    size_t id() const { return idx; }
-
-    std::unique_ptr<Search::Worker> worker;
-
-   private:
-    std::mutex              mutex;
-    std::condition_variable cv;
-    size_t                  idx, nthreads;
-    bool                    exit = false, searching = true;  // Set before starting std::thread
-    NativeThread            stdThread;
->>>>>>> c7feeb8d
-};
-
-
-// ThreadPool struct handles all the threads-related stuff like init, starting,
-// parking and, most importantly, launching a thread. All the access to threads
-// is done through this class.
-class ThreadPool {
-
-   public:
-    ~ThreadPool() {
-        // destroy any existing thread(s)
-        if (threads.size() > 0)
-        {
-            main_thread()->wait_for_search_finished();
-
-            while (threads.size() > 0)
-                delete threads.back(), threads.pop_back();
-        }
-    }
-
-    void start_thinking(Position&, StateListPtr&, Search::LimitsType, bool = false);
-    void clear();
-    void set(Search::SharedState);
-
-    Search::SearchManager* main_manager() const {
-        return static_cast<Search::SearchManager*>(main_thread()->worker.get()->manager.get());
-    };
-    Thread*  main_thread() const { return threads.front(); }
-    uint64_t nodes_searched() const { return accumulate(&Search::Worker::nodes); }
-    Thread*  get_best_thread() const;
-    void     start_searching();
-    void     wait_for_search_finished() const;
-
-    std::atomic_bool stop, abortedSearch, increaseDepth;
-
-    auto cbegin() const noexcept { return threads.cbegin(); }
-    auto begin() noexcept { return threads.begin(); }
-    auto end() noexcept { return threads.end(); }
-    auto cend() const noexcept { return threads.cend(); }
-    auto size() const noexcept { return threads.size(); }
-    auto empty() const noexcept { return threads.empty(); }
-
-   private:
-    StateListPtr         setupStates;
-    std::vector<Thread*> threads;
-
-    uint64_t accumulate(std::atomic<uint64_t> Search::Worker::*member) const {
-
-        uint64_t sum = 0;
-        for (Thread* th : threads)
-            sum += (th->worker.get()->*member).load(std::memory_order_relaxed);
-        return sum;
-    }
-};
-
-}  // namespace Stockfish
-
-#endif  // #ifndef THREAD_H_INCLUDED+/*
+  Stockfish, a UCI chess playing engine derived from Glaurung 2.1
+  Copyright (C) 2004-2024 The Stockfish developers (see AUTHORS file)
+
+  Stockfish is free software: you can redistribute it and/or modify
+  it under the terms of the GNU General Public License as published by
+  the Free Software Foundation, either version 3 of the License, or
+  (at your option) any later version.
+
+  Stockfish is distributed in the hope that it will be useful,
+  but WITHOUT ANY WARRANTY; without even the implied warranty of
+  MERCHANTABILITY or FITNESS FOR A PARTICULAR PURPOSE.  See the
+  GNU General Public License for more details.
+
+  You should have received a copy of the GNU General Public License
+  along with this program.  If not, see <http://www.gnu.org/licenses/>.
+*/
+
+#ifndef THREAD_H_INCLUDED
+#define THREAD_H_INCLUDED
+
+#include <atomic>
+#include <condition_variable>
+#include <cstddef>
+#include <cstdint>
+#include <memory>
+#include <mutex>
+#include <vector>
+
+#include "position.h"
+#include "search.h"
+#include "thread_win32_osx.h"
+
+namespace Stockfish {
+
+class OptionsMap;
+using Value = int;
+
+// Abstraction of a thread. It contains a pointer to the worker and a native thread.
+// After construction, the native thread is started with idle_loop()
+// waiting for a signal to start searching.
+// When the signal is received, the thread starts searching and when
+// the search is finished, it goes back to idle_loop() waiting for a new signal.
+class Thread {
+   public:
+    Thread(Search::SharedState&, std::unique_ptr<Search::ISearchManager>, size_t);
+    virtual ~Thread();
+
+    void   idle_loop();
+    void   start_searching();
+    void   wait_for_search_finished();
+    size_t id() const { return idx; }
+
+    std::unique_ptr<Search::Worker> worker;
+
+   private:
+#ifndef SINGLE_THREAD
+    std::mutex              mutex;
+    std::condition_variable cv;
+#endif
+    size_t                  idx, nthreads;
+    bool                    exit = false, searching = true;  // Set before starting std::thread
+#ifndef SINGLE_THREAD
+    NativeThread            stdThread;
+#endif
+};
+
+
+// ThreadPool struct handles all the threads-related stuff like init, starting,
+// parking and, most importantly, launching a thread. All the access to threads
+// is done through this class.
+class ThreadPool {
+
+   public:
+    ~ThreadPool() {
+        // destroy any existing thread(s)
+        if (threads.size() > 0)
+        {
+            main_thread()->wait_for_search_finished();
+
+            while (threads.size() > 0)
+                delete threads.back(), threads.pop_back();
+        }
+    }
+
+    void start_thinking(Position&, StateListPtr&, Search::LimitsType, bool = false);
+    void clear();
+    void set(Search::SharedState);
+
+    Search::SearchManager* main_manager() const {
+        return static_cast<Search::SearchManager*>(main_thread()->worker.get()->manager.get());
+    };
+    Thread*  main_thread() const { return threads.front(); }
+    uint64_t nodes_searched() const { return accumulate(&Search::Worker::nodes); }
+    Thread*  get_best_thread() const;
+    void     start_searching();
+    void     wait_for_search_finished() const;
+
+    std::atomic_bool stop, abortedSearch, increaseDepth;
+
+    auto cbegin() const noexcept { return threads.cbegin(); }
+    auto begin() noexcept { return threads.begin(); }
+    auto end() noexcept { return threads.end(); }
+    auto cend() const noexcept { return threads.cend(); }
+    auto size() const noexcept { return threads.size(); }
+    auto empty() const noexcept { return threads.empty(); }
+
+   private:
+    StateListPtr         setupStates;
+    std::vector<Thread*> threads;
+
+    uint64_t accumulate(std::atomic<uint64_t> Search::Worker::*member) const {
+
+        uint64_t sum = 0;
+        for (Thread* th : threads)
+            sum += (th->worker.get()->*member).load(std::memory_order_relaxed);
+        return sum;
+    }
+};
+
+}  // namespace Stockfish
+
+#endif  // #ifndef THREAD_H_INCLUDED